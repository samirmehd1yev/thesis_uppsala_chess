# src/features/extractor.py
import chess
import chess.pgn
from typing import Dict, List
import numpy as np
from models.data_classes import FeatureVector, Info
from models.enums import Judgment
from analysis.phase_detector import GamePhaseDetector
from analysis.move_analyzer import MoveAnalyzer

class FeatureExtractor:
    def __init__(self):
        self.phase_detector = GamePhaseDetector()
        
    # CHANGE THIS METHOD - Added judgments parameter
    def extract_features(self, game: chess.pgn.Game, evals: List[Info] = None, judgments: List[Judgment] = None) -> FeatureVector:
        """Extract all features from a game"""
        if game is None:
            raise ValueError("Game cannot be None")
            
        if evals is not None and not isinstance(evals, list):
            raise TypeError("evals must be a list of Info objects")
            
        features = FeatureVector()
        
        # Get positions and phases
        positions = self._get_positions(game)
        mg_start, eg_start = self.phase_detector.find_phase_transitions(positions)
        total_moves = len(positions) // 2
        features.total_moves = total_moves
        
        opening_length, middlegame_length, endgame_length = self._phase_length(mg_start, eg_start, total_moves)
        features.opening_length = opening_length
        features.middlegame_length = middlegame_length
        features.endgame_length = endgame_length
        
        # Material and position features
        features.material_balance_changes = self._calculate_material_changes(positions)
        features.piece_mobility_avg = self._calculate_mobility(positions)
        features.pawn_structure_changes = self._calculate_pawn_changes(positions)
        features.center_control_avg = self._calculate_center_control(positions)
        
        # Calculate quality metrics if evaluations available
        if evals and len(evals) > 1:
<<<<<<< HEAD
            self._calculate_quality_metrics(game, positions, evals, features)
=======
            # Get the actual moves played
            moves = list(game.mainline_moves())
            
            # CHANGE HERE - Use pre-calculated judgments if provided
            if judgments and len(judgments) > 0:
                # Use pre-calculated judgments
                self._count_judgment_metrics(judgments, features)
                # Still count sacrifices if we have positions and moves
                if positions and moves:
                    self.count_sacrifices(positions, moves, features)
            else:
                # Otherwise calculate move qualities with board information for brilliant/great detection
                self._calculate_quality_metrics(evals, features, positions, moves)
>>>>>>> 49b7be57
        
        return features
    
    def _phase_length(self, mg_start: int, eg_start: int, total_moves: int) -> tuple[float, float, float]:
        """Calculate length of each game phase"""
        # Case analysis:
        # 1. No phases detected (mg_start = 0, eg_start = 0) -> All moves are opening
        # 2. Only middlegame detected (mg_start > 0, eg_start = 0) -> Opening + Middlegame
        # 3. Both phases detected (mg_start > 0, eg_start > 0) -> All three phases
        
        if mg_start == 0:
            # Case 1: Game never left opening phase
            opening_length = float(total_moves)
            middlegame_length = 0.0
            endgame_length = 0.0
        elif eg_start == 0:
            # Case 2: Game only reached middlegame
            opening_length = float(mg_start - 1)
            middlegame_length = float(total_moves - (mg_start - 1))
            endgame_length = 0.0
        else:
            # Case 3: Game reached all phases
            opening_length = float(mg_start - 1)
            middlegame_length = float(eg_start - mg_start)
            endgame_length = float(total_moves - eg_start + 1)
        
        return opening_length, middlegame_length, endgame_length
        
    # ADD THIS NEW METHOD
    def _count_judgment_metrics(self, judgments: List[Judgment], features: FeatureVector) -> None:
        """
        Count judgment metrics from pre-calculated judgments
        
        Args:
            judgments: List of pre-calculated move judgments
            features: FeatureVector object to update
        """
        # Initialize counters
        white_counts = {
            Judgment.BRILLIANT: 0,
            Judgment.GREAT: 0,
            Judgment.GOOD: 0,
            Judgment.INACCURACY: 0,
            Judgment.MISTAKE: 0,
            Judgment.BLUNDER: 0
        }
        
        black_counts = {
            Judgment.BRILLIANT: 0,
            Judgment.GREAT: 0,
            Judgment.GOOD: 0,
            Judgment.INACCURACY: 0,
            Judgment.MISTAKE: 0,
            Judgment.BLUNDER: 0
        }
        
        # Count the judgments
        for i, judgment in enumerate(judgments):
            is_white = i % 2 == 0  # Even indices are White's moves
            if is_white:
                white_counts[judgment] += 1
            else:
                black_counts[judgment] += 1
        
        # Update feature vector with counts
        features.white_brilliant_count = white_counts[Judgment.BRILLIANT]
        features.white_great_count = white_counts[Judgment.GREAT]
        features.white_good_moves = white_counts[Judgment.GOOD]
        features.white_inaccuracy_count = white_counts[Judgment.INACCURACY]
        features.white_mistake_count = white_counts[Judgment.MISTAKE]
        features.white_blunder_count = white_counts[Judgment.BLUNDER]
        
        features.black_brilliant_count = black_counts[Judgment.BRILLIANT]
        features.black_great_count = black_counts[Judgment.GREAT]
        features.black_good_moves = black_counts[Judgment.GOOD]
        features.black_inaccuracy_count = black_counts[Judgment.INACCURACY]
        features.black_mistake_count = black_counts[Judgment.MISTAKE]
        features.black_blunder_count = black_counts[Judgment.BLUNDER]
        
        # Note: We can't count sacrifices here since we don't have board positions
        # This method is used when judgments are pre-calculated
        # Sacrifice counts will be 0 in this case
    
    def _get_positions(self, game: chess.pgn.Game) -> List[chess.Board]:
        """Get list of positions from game"""
        positions = []
        board = game.board()
        
        for move in game.mainline_moves():
            positions.append(board.copy())
            board.push(move)
            
        positions.append(board.copy())
        return positions
        
    def _calculate_material_changes(self, positions: List[chess.Board]) -> float:
        """Calculate rate of material balance changes"""
        if not positions:
            return 0.0
            
        material_values = {
            chess.PAWN: 1,
            chess.KNIGHT: 3,
            chess.BISHOP: 3,
            chess.ROOK: 5,
            chess.QUEEN: 9
        }
        
        changes = 0
        for i in range(1, len(positions)):
            prev_mat = self._get_material_value(positions[i-1], material_values)
            curr_mat = self._get_material_value(positions[i], material_values)
            if prev_mat != curr_mat:
                changes += 1
                
        return changes / (len(positions) - 1) if len(positions) > 1 else 0
    
    def _get_material_value(self, board: chess.Board, values: Dict) -> int:
        """Get total material value on board"""
        total = 0
        for piece_type, value in values.items():
            total += len(board.pieces(piece_type, chess.WHITE)) * value
            total -= len(board.pieces(piece_type, chess.BLACK)) * value
        return total
    
    def _calculate_mobility(self, positions: List[chess.Board]) -> float:
        """Calculate average piece mobility"""
        total_mobility = 0
        for board in positions:
            mobility = len(list(board.legal_moves))
            total_mobility += mobility
            
        return total_mobility / len(positions) if positions else 0
    
    def _calculate_pawn_changes(self, positions: List[chess.Board]) -> float:
        """Calculate rate of pawn structure changes"""
        changes = 0
        for i in range(1, len(positions)):
            prev_pawns = self._get_pawn_structure(positions[i-1])
            curr_pawns = self._get_pawn_structure(positions[i])
            if prev_pawns != curr_pawns:
                changes += 1
                
        return changes / (len(positions) - 1) if len(positions) > 1 else 0
    
    def _get_pawn_structure(self, board: chess.Board) -> int:
        """Get pawn structure hash"""
        white_pawns = board.pieces(chess.PAWN, chess.WHITE)
        black_pawns = board.pieces(chess.PAWN, chess.BLACK)
        return white_pawns | (black_pawns << 32)
    
    def _calculate_center_control(self, positions: List[chess.Board]) -> float:
        """Calculate average center square control"""
        center_squares = {chess.E4, chess.E5, chess.D4, chess.D5}
        total_control = 0
        
        for board in positions:
            control = 0
            for square in center_squares:
                if board.piece_at(square):
                    control += 1
            total_control += control / len(center_squares)
            
        return total_control / len(positions) if positions else 0
        
<<<<<<< HEAD
    def _calculate_quality_metrics(self, game: chess.pgn.Game, positions: List[chess.Board], evals: List[Info], features: FeatureVector) -> None:
=======
    # Keep this method for backwards compatibility
    def _calculate_quality_metrics(self, evals: List[Info], features: FeatureVector, 
                                  positions: List[chess.Board] = None, 
                                  moves: List[chess.Move] = None) -> None:
>>>>>>> 49b7be57
        """Calculate move quality related features and statistics for both players"""
        if len(positions) == 0:
            return
            
        if len(evals) < 2:
            return
            
        moves = list(game.mainline_moves())
        if len(moves) == 0:
            return
            
        judgments = {'White': [], 'Black': []}
        eval_changes = {'White': [], 'Black': []}
        
        # Initialize counters
        white_counts = {
            Judgment.BRILLIANT: 0,
            Judgment.GREAT: 0,
            Judgment.GOOD: 0,
            Judgment.INACCURACY: 0,
            Judgment.MISTAKE: 0,
            Judgment.BLUNDER: 0
        }
        
        black_counts = {
            Judgment.BRILLIANT: 0,
            Judgment.GREAT: 0,
            Judgment.GOOD: 0,
            Judgment.INACCURACY: 0,
            Judgment.MISTAKE: 0,
            Judgment.BLUNDER: 0
        }
        
        # Initialize sacrifice counters
        white_sacrifices = 0
        black_sacrifices = 0
        
        # Skip first evaluation as we need pairs to analyze moves
        for i in range(1, len(evals)):
            if i-1 >= len(moves):
                break
                
            prev, curr = evals[i-1], evals[i]
            is_white = (i - 1) % 2 == 0  # Even indices are White's moves
            color = 'White' if is_white else 'Black'
            
<<<<<<< HEAD
            # Get move and board state
            board = positions[i-1]
            move = moves[i-1]
            
            # Get move quality
            judgment = MoveAnalyzer.analyze_move(prev, curr, board, move)
=======
            # Get move quality with additional board information for brilliant/great moves
            if positions and moves and i-1 < len(moves) and i-1 < len(positions) and i < len(positions):
                move = moves[i-1]
                prev_board = positions[i-1]
                curr_board = positions[i]
                
                # Check for sacrifice
                if MoveAnalyzer.is_piece_sacrifice(prev_board, curr_board, move):
                    if is_white:
                        white_sacrifices += 1
                    else:
                        black_sacrifices += 1
                
                judgment, _ = MoveAnalyzer.analyze_move_with_top_moves(
                    prev, curr, 
                    prev_board=prev_board, 
                    curr_board=curr_board, 
                    move=move
                )
            else:
                # Use basic analysis if board/move info not available or indices are out of bounds
                judgment = MoveAnalyzer.analyze_move(prev, curr)
            
            # Always append a judgment
>>>>>>> 49b7be57
            judgments[color].append(judgment)
            
            # Increment the appropriate counter
            if is_white:
                white_counts[judgment] += 1
            else:
                black_counts[judgment] += 1
            
            # Track eval changes
            if prev.cp is not None and curr.cp is not None:
                # Get raw eval change from current player's perspective
                eval_change = curr.cp - prev.cp
                # For Black's moves, negate the change to get their perspective
                if not is_white:
                    eval_change = -eval_change
                eval_changes[color].append(eval_change)
<<<<<<< HEAD
        
        # Fix: Calculate counts normalized by total moves for each side
        # Process White's moves
        total_white = len(judgments['White'])
        if total_white > 0:  # Avoid division by zero
            features.white_brilliant_count = sum(1 for j in judgments['White'] if j == Judgment.BRILLIANT) / total_white
            features.white_great_count = sum(1 for j in judgments['White'] if j == Judgment.GREAT) / total_white
            features.white_blunder_count = sum(1 for j in judgments['White'] if j == Judgment.BLUNDER) / total_white
            features.white_mistake_count = sum(1 for j in judgments['White'] if j == Judgment.MISTAKE) / total_white
            features.white_inaccuracy_count = sum(1 for j in judgments['White'] if j == Judgment.INACCURACY) / total_white
            features.white_good_moves = sum(1 for j in judgments['White'] if j == Judgment.GOOD) / total_white
        
        # Process Black's moves
        total_black = len(judgments['Black'])
        if total_black > 0:  # Avoid division by zero
            features.black_brilliant_count = sum(1 for j in judgments['Black'] if j == Judgment.BRILLIANT) / total_black
            features.black_great_count = sum(1 for j in judgments['Black'] if j == Judgment.GREAT) / total_black
            features.black_blunder_count = sum(1 for j in judgments['Black'] if j == Judgment.BLUNDER) / total_black
            features.black_mistake_count = sum(1 for j in judgments['Black'] if j == Judgment.MISTAKE) / total_black
            features.black_inaccuracy_count = sum(1 for j in judgments['Black'] if j == Judgment.INACCURACY) / total_black
            features.black_good_moves = sum(1 for j in judgments['Black'] if j == Judgment.GOOD) / total_black
        
        # Calculate eval metrics with proper perspective normalization
=======
        
        # Directly set counts from the counters we've maintained
        features.white_brilliant_count = white_counts[Judgment.BRILLIANT]
        features.white_great_count = white_counts[Judgment.GREAT]
        features.white_good_moves = white_counts[Judgment.GOOD]
        features.white_inaccuracy_count = white_counts[Judgment.INACCURACY]
        features.white_mistake_count = white_counts[Judgment.MISTAKE]
        features.white_blunder_count = white_counts[Judgment.BLUNDER]
        features.white_sacrifice_count = white_sacrifices  # Set sacrifice count
        
        features.black_brilliant_count = black_counts[Judgment.BRILLIANT]
        features.black_great_count = black_counts[Judgment.GREAT]
        features.black_good_moves = black_counts[Judgment.GOOD]
        features.black_inaccuracy_count = black_counts[Judgment.INACCURACY]
        features.black_mistake_count = black_counts[Judgment.MISTAKE]
        features.black_blunder_count = black_counts[Judgment.BLUNDER]
        features.black_sacrifice_count = black_sacrifices  # Set sacrifice count
        
        # Calculate eval metrics
>>>>>>> 49b7be57
        if eval_changes['White']:
            features.white_avg_eval_change = abs(np.mean(eval_changes['White']))
            features.white_eval_volatility = np.std(eval_changes['White'])
        
        if eval_changes['Black']:
<<<<<<< HEAD
            features.black_avg_eval_change = abs(np.mean(eval_changes['Black']))
            features.black_eval_volatility = np.std(eval_changes['Black'])
=======
            features.black_avg_eval_change = np.mean(eval_changes['Black'])
            features.black_eval_volatility = np.std(eval_changes['Black'])

    def count_sacrifices(self, positions: List[chess.Board], moves: List[chess.Move], features: FeatureVector) -> None:
        """
        Count sacrifices for both players
        
        Args:
            positions: List of board positions
            moves: List of moves played
            features: FeatureVector object to update
        """
        white_sacrifices = 0
        black_sacrifices = 0
        
        for i in range(len(moves)):
            if i < len(positions) and i+1 < len(positions):
                prev_board = positions[i]
                curr_board = positions[i+1]
                move = moves[i]
                
                if MoveAnalyzer.is_piece_sacrifice(prev_board, curr_board, move):
                    is_white = i % 2 == 0  # Even indices are White's moves
                    if is_white:
                        white_sacrifices += 1
                    else:
                        black_sacrifices += 1
        
        features.white_sacrifice_count = white_sacrifices
        features.black_sacrifice_count = black_sacrifices
>>>>>>> 49b7be57
<|MERGE_RESOLUTION|>--- conflicted
+++ resolved
@@ -42,9 +42,6 @@
         
         # Calculate quality metrics if evaluations available
         if evals and len(evals) > 1:
-<<<<<<< HEAD
-            self._calculate_quality_metrics(game, positions, evals, features)
-=======
             # Get the actual moves played
             moves = list(game.mainline_moves())
             
@@ -58,7 +55,6 @@
             else:
                 # Otherwise calculate move qualities with board information for brilliant/great detection
                 self._calculate_quality_metrics(evals, features, positions, moves)
->>>>>>> 49b7be57
         
         return features
     
@@ -224,14 +220,10 @@
             
         return total_control / len(positions) if positions else 0
         
-<<<<<<< HEAD
-    def _calculate_quality_metrics(self, game: chess.pgn.Game, positions: List[chess.Board], evals: List[Info], features: FeatureVector) -> None:
-=======
     # Keep this method for backwards compatibility
     def _calculate_quality_metrics(self, evals: List[Info], features: FeatureVector, 
                                   positions: List[chess.Board] = None, 
                                   moves: List[chess.Move] = None) -> None:
->>>>>>> 49b7be57
         """Calculate move quality related features and statistics for both players"""
         if len(positions) == 0:
             return
@@ -278,14 +270,6 @@
             is_white = (i - 1) % 2 == 0  # Even indices are White's moves
             color = 'White' if is_white else 'Black'
             
-<<<<<<< HEAD
-            # Get move and board state
-            board = positions[i-1]
-            move = moves[i-1]
-            
-            # Get move quality
-            judgment = MoveAnalyzer.analyze_move(prev, curr, board, move)
-=======
             # Get move quality with additional board information for brilliant/great moves
             if positions and moves and i-1 < len(moves) and i-1 < len(positions) and i < len(positions):
                 move = moves[i-1]
@@ -310,7 +294,6 @@
                 judgment = MoveAnalyzer.analyze_move(prev, curr)
             
             # Always append a judgment
->>>>>>> 49b7be57
             judgments[color].append(judgment)
             
             # Increment the appropriate counter
@@ -327,31 +310,6 @@
                 if not is_white:
                     eval_change = -eval_change
                 eval_changes[color].append(eval_change)
-<<<<<<< HEAD
-        
-        # Fix: Calculate counts normalized by total moves for each side
-        # Process White's moves
-        total_white = len(judgments['White'])
-        if total_white > 0:  # Avoid division by zero
-            features.white_brilliant_count = sum(1 for j in judgments['White'] if j == Judgment.BRILLIANT) / total_white
-            features.white_great_count = sum(1 for j in judgments['White'] if j == Judgment.GREAT) / total_white
-            features.white_blunder_count = sum(1 for j in judgments['White'] if j == Judgment.BLUNDER) / total_white
-            features.white_mistake_count = sum(1 for j in judgments['White'] if j == Judgment.MISTAKE) / total_white
-            features.white_inaccuracy_count = sum(1 for j in judgments['White'] if j == Judgment.INACCURACY) / total_white
-            features.white_good_moves = sum(1 for j in judgments['White'] if j == Judgment.GOOD) / total_white
-        
-        # Process Black's moves
-        total_black = len(judgments['Black'])
-        if total_black > 0:  # Avoid division by zero
-            features.black_brilliant_count = sum(1 for j in judgments['Black'] if j == Judgment.BRILLIANT) / total_black
-            features.black_great_count = sum(1 for j in judgments['Black'] if j == Judgment.GREAT) / total_black
-            features.black_blunder_count = sum(1 for j in judgments['Black'] if j == Judgment.BLUNDER) / total_black
-            features.black_mistake_count = sum(1 for j in judgments['Black'] if j == Judgment.MISTAKE) / total_black
-            features.black_inaccuracy_count = sum(1 for j in judgments['Black'] if j == Judgment.INACCURACY) / total_black
-            features.black_good_moves = sum(1 for j in judgments['Black'] if j == Judgment.GOOD) / total_black
-        
-        # Calculate eval metrics with proper perspective normalization
-=======
         
         # Directly set counts from the counters we've maintained
         features.white_brilliant_count = white_counts[Judgment.BRILLIANT]
@@ -370,17 +328,12 @@
         features.black_blunder_count = black_counts[Judgment.BLUNDER]
         features.black_sacrifice_count = black_sacrifices  # Set sacrifice count
         
-        # Calculate eval metrics
->>>>>>> 49b7be57
+        # Calculate eval metrics with proper perspective normalization
         if eval_changes['White']:
             features.white_avg_eval_change = abs(np.mean(eval_changes['White']))
             features.white_eval_volatility = np.std(eval_changes['White'])
         
         if eval_changes['Black']:
-<<<<<<< HEAD
-            features.black_avg_eval_change = abs(np.mean(eval_changes['Black']))
-            features.black_eval_volatility = np.std(eval_changes['Black'])
-=======
             features.black_avg_eval_change = np.mean(eval_changes['Black'])
             features.black_eval_volatility = np.std(eval_changes['Black'])
 
@@ -410,5 +363,4 @@
                         black_sacrifices += 1
         
         features.white_sacrifice_count = white_sacrifices
-        features.black_sacrifice_count = black_sacrifices
->>>>>>> 49b7be57
+        features.black_sacrifice_count = black_sacrifices