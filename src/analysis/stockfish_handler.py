--- conflicted
+++ resolved
@@ -1,8 +1,4 @@
 # src/analysis/stockfish_handler.py
-<<<<<<< HEAD
-from typing import List, Dict, Optional
-=======
->>>>>>> 49b7be57
 import chess
 import chess.engine
 from typing import List, Dict, Optional
@@ -15,24 +11,6 @@
 
 class StockfishHandler:
     def __init__(self, path: str = "stockfish", depth: int = 16):
-<<<<<<< HEAD
-        self.stockfish = Stockfish(
-            path=path,
-            depth=depth,
-            parameters={
-                "Threads": 7, 
-                "Hash": 128,
-                "MultiPV": 3,  # Get top 3 moves
-                "Minimum Thinking Time": 20
-            }
-        )
-        self.depth = depth
-
-
-    def evaluate_position(self, board: chess.Board, ply: int) -> Info:
-        """
-        Evaluate position and return Info object with corrected perspective.
-=======
         """
         Initialize the StockfishHandler with chess.engine library.
         
@@ -122,24 +100,12 @@
         """
         Evaluate position and return Info object with evaluation and best move variation.
         
->>>>>>> 49b7be57
         Args:
             board: The board position to evaluate
             ply: The current ply number
         Returns:
             Info object containing evaluation and best move variation
         """
-<<<<<<< HEAD
-        self.stockfish.set_fen_position(board.fen())
-        eval_dict = self.stockfish.get_evaluation()
-        variations = self.stockfish.get_top_moves(3)
-
-        return Info(
-            ply=ply,
-            eval=eval_dict,
-            variation=variations
-        )
-=======
         try:
             # Get analysis with multiple variations
             analysis = self.engine.analyse(
@@ -197,7 +163,6 @@
                 eval={"type": "cp", "value": 0},
                 variation=[]
             )
->>>>>>> 49b7be57
 
     def close(self):
         """Clean up engine resources"""
