# src/models/data_classes.py
from dataclasses import dataclass
from typing import List, Optional, Dict
import numpy as np

@dataclass
class Info:
    """
    Holds evaluation information for a given move/position.
    Attributes:
        ply (int): The ply number (half-move count) in the game
        eval (dict): The evaluation dictionary from Stockfish
        variation (List[Dict], optional): The list of best moves with their evaluations
    """
    ply: int
    eval: dict  # Stockfish evaluation
<<<<<<< HEAD
    variation: List[Dict] = None
    
=======
    variation: List[str] = None

>>>>>>> 49b7be57
    @property
    def color(self) -> bool:
        """True if White is to move (even ply), False if Black"""
        return self.ply % 2 == 0

    @property
    def cp(self) -> Optional[int]:
        """Get centipawn evaluation if available"""
        return self.eval["value"] if self.eval["type"] == "cp" else None

    @property
    def mate(self) -> Optional[int]:
        """Get mate evaluation if available"""
        return self.eval["value"] if self.eval["type"] == "mate" else None

    def eval_comment(self) -> Optional[str]:
        """Generate human-readable evaluation comment"""
        if self.mate is not None:
            return f"#{self.mate}"
        elif self.cp is not None:
            return f"{self.cp/100:+.1f}"
        return None

    def get_best_move(self) -> Optional[str]:
        """Get the best move in UCI format"""
        if self.variation and len(self.variation) > 0:
            return self.variation[0].get("Move")
        return None

    def get_move_eval(self, move_idx: int) -> Optional[int]:
        """Get evaluation for a specific move variation"""
        if self.variation and len(self.variation) > move_idx:
            move_info = self.variation[move_idx]
            if "Centipawn" in move_info:
                return move_info["Centipawn"]
            elif "Mate" in move_info:
                # Convert mate score to high centipawn value
                mate_in = move_info["Mate"]
                return 10000 if mate_in > 0 else -10000
        return None

@dataclass
class FeatureVector:
    """Feature vector for clustering"""
    # Game Phase Features
    total_moves: float = 0.0
    opening_length: float = 0.0
    middlegame_length: float = 0.0
    endgame_length: float = 0.0
    
    # Material/Position Features
    material_balance_changes: float = 0.0
    piece_mobility_avg: float = 0.0
    pawn_structure_changes: float = 0.0
    
    # Move Quality Features - White
<<<<<<< HEAD
    white_brilliant_count: float = 0.0
    white_great_count: float = 0.0
=======
    white_brilliant_count: float = 0.0  # New
    white_great_count: float = 0.0      # New
>>>>>>> 49b7be57
    white_good_moves: float = 0.0
    white_inaccuracy_count: float = 0.0
    white_mistake_count: float = 0.0
    white_blunder_count: float = 0.0
    white_avg_eval_change: float = 0.0
    white_eval_volatility: float = 0.0
    white_sacrifice_count: float = 0.0  # New: Count of sacrifices by White
    
    # Move Quality Features - Black
<<<<<<< HEAD
    black_brilliant_count: float = 0.0
    black_great_count: float = 0.0
=======
    black_brilliant_count: float = 0.0  # New
    black_great_count: float = 0.0      # New
>>>>>>> 49b7be57
    black_good_moves: float = 0.0
    black_inaccuracy_count: float = 0.0
    black_mistake_count: float = 0.0
    black_blunder_count: float = 0.0
    black_avg_eval_change: float = 0.0
    black_eval_volatility: float = 0.0
    black_sacrifice_count: float = 0.0  # New: Count of sacrifices by Black
    
    # Statistical Features
    center_control_avg: float = 0.0
    
    def to_array(self) -> np.ndarray:
        return np.array(list(self.__dict__.values()), dtype=np.float32)<|MERGE_RESOLUTION|>--- conflicted
+++ resolved
@@ -14,13 +14,8 @@
     """
     ply: int
     eval: dict  # Stockfish evaluation
-<<<<<<< HEAD
-    variation: List[Dict] = None
-    
-=======
     variation: List[str] = None
 
->>>>>>> 49b7be57
     @property
     def color(self) -> bool:
         """True if White is to move (even ply), False if Black"""
@@ -77,13 +72,8 @@
     pawn_structure_changes: float = 0.0
     
     # Move Quality Features - White
-<<<<<<< HEAD
-    white_brilliant_count: float = 0.0
-    white_great_count: float = 0.0
-=======
     white_brilliant_count: float = 0.0  # New
     white_great_count: float = 0.0      # New
->>>>>>> 49b7be57
     white_good_moves: float = 0.0
     white_inaccuracy_count: float = 0.0
     white_mistake_count: float = 0.0
@@ -93,13 +83,8 @@
     white_sacrifice_count: float = 0.0  # New: Count of sacrifices by White
     
     # Move Quality Features - Black
-<<<<<<< HEAD
-    black_brilliant_count: float = 0.0
-    black_great_count: float = 0.0
-=======
     black_brilliant_count: float = 0.0  # New
     black_great_count: float = 0.0      # New
->>>>>>> 49b7be57
     black_good_moves: float = 0.0
     black_inaccuracy_count: float = 0.0
     black_mistake_count: float = 0.0
